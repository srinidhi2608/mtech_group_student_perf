--- conflicted
+++ resolved
@@ -5,34 +5,7 @@
 from typing import List, Optional
 from src.company_matcher import load_companies, build_company_skill_profiles, match_student_courses_to_companies
 
-<<<<<<< HEAD
-from src.data_processing import load_companies, extract_company_skills
-from src.recommender import load_courses_catalog, recommend_courses_for_company
-from src.pdf_ingest import ingest_pdf
-from src.embeddings import get_embeddings_model
-from src.vectorstore import get_vector_store
-from typing import List, Dict
-
-# Configure logging
-logging.basicConfig(level=logging.INFO)
-logger = logging.getLogger(__name__)
-
-app = FastAPI(title="Student Perf & Recommender API")
-
-MODEL_PREPROCESSOR_PATH = "models/student_perf_preprocessor.joblib"
-MODEL_LGBM_PATH = "models/student_perf_lgbm.joblib"
-COMPANIES_CSV = "Glassdoor_Salary_Cleaned_Version.csv"
-COURSES_CSV = "data/courses_catalog.csv"
-
-try:
-    preprocessor = joblib.load(MODEL_PREPROCESSOR_PATH)
-    model = joblib.load(MODEL_LGBM_PATH)
-except Exception:
-    preprocessor = None
-    model = None
-=======
 app = FastAPI()
->>>>>>> 18c3dd2a
 
 MODEL_PATH = "models/sem6_pred.joblib"
 try:
